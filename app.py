--- conflicted
+++ resolved
@@ -2,7 +2,6 @@
 import os
 import datetime
 from time import time
-import os.environ as env
 
 from bson.json_util import dumps
 from flask import (
@@ -20,9 +19,6 @@
 import helper
 
 app = Flask(__name__)
-<<<<<<< HEAD
-app.secret_key = env["SECRET_KEY"]
-=======
 if os.path.isfile(".env"):  # for local testing
     from dotenv import load_dotenv
 
@@ -30,7 +26,6 @@
     app.secret_key = os.getenv("SECRET_KEY")
 else:
     app.secret_key = os.environ["SECRET_KEY"]
->>>>>>> 5e7769e9
 
 
 def check_authentication() -> bool:
